[project]
name = "bazel-pyproject"
version = "0"
requires-python = ">=3.10" # NOTE: Must be kept in sync with other global settings
dependencies = [
  "editdistance",
  "absl-py",
  "aiofiles",
  "aiohttp",
  "asgiref",
  "async-asgi-testclient",
  "boto3",
  "click>=8.1",
  "codeowners",
  "datasets",
  "device-smi",
  "docutils",
  "einops",
  "einx",
  "expandvars",
  "fastapi>=0.115.3", # >=0.115.3 is required for resolving CVE-2024-47874
  "faster_whisper",
  "fire ", # For mistral-evals.
  "filelock",
  "gguf",
  "hf-transfer",
  "httpx==0.27.2",
  "huggingface-hub[hf_xet]>=0.27.1",
  "hypothesis==6.108.4",
  "ipython",
  "jinja2",
  "jiwer",
  "kaleido==0.2.1",
  "kepler",
  "llguidance",
  "logbar",
  "markupsafe",
  "matplotlib",
  "msgspec",
  "munch",
  "mypy",
  "notebook",
  "numpy",
  "nvitop",
  "onnxruntime==1.19.2 ", # Needed by faster_whisper, newer versions don't support python 3.9
  "opentelemetry-api",
  "opentelemetry-exporter-otlp-proto-http>=1.28.2",
  "opentelemetry-exporter-prometheus",
  "opentelemetry-sdk",
  "packaging",
  "pre-commit",
  "prometheus-client",
  "protobuf==6.31.1 ", # Must match bazel protobuf version since it doesn't the codegen
  "psutil>=5.9.0", # needed for setting `--timeout` for llvm-lit
  "py-cpuinfo",
  "pyarrow",
  "pydantic",
  "pydantic-settings==2.3.4",
  "pygame",
  "pygments",
  "pyinstrument",
  "pytest-asyncio==0.23.7",
  "pytest-benchmark",
  "pytest-mock",
  "pytest-xdist",
  "pytest>=7.2",
  "python-json-logger",
  "PyYAML",
  "pyzmq",
  "plotly",
  "requests>=2.28",
  "regex",
  "ruamel.yaml",
  "safetensors",
  "sentencepiece",
  "setuptools",
  "simpy",
  "sphinx==7.4.7",
  "sse-starlette==2.1.2",
  "sseclient-py",
  "starlette>=0.47.2", # transitively included by sse-starlette, >=0.47.2 is required for resolving CVE-2025-54121
  "stack-pr",
  "taskgroup",
  "termcolor",
  "threadpoolctl",
  "tokenicer",
  "tomli",
  "tqdm",
  "transformers>=4.57",
  "tokenizers",
  "typing-extensions",
  "uvloop>=0.21.0",
  "uvicorn",
  "wheel",

  # modeltool
  "google-auth==2.29.0",
  "google-cloud-bigquery==3.22.0",
  "pandas>=1.4.2",
  "pyasn1",
  "requests>=2.28.0",
  "rich>=12.4.4",
  "scipy>=1.10.1",
  "tabulate>=0.8.9",

  # benchmarks
  "schema==0.7.5",

  # perfsect_v2
  "responses>=0.23.3",

  # mblack
  "mypy-extensions>=0.4.3",
  "pathspec>=0.9.0",
  "platformdirs>=2",

  # pillow is required to get the torch tests configured correctly
  # in the wheel build.
  "pillow>=10.0.0",
  "locust",
  "openai==1.52.2",
  "librosa==0.10.2",
  "soundfile==0.12.1",
  "grpcio",
  "pytest-grpc",

  # mypy types
  "types-protobuf",
  "types-PyYAML",
  "types-setuptools",
  "types-tabulate",

  # tts
  "zhon",
  "zhconv",

  # Testing video processing for qwen2.5vl
  "opencv-python",
]

[dependency-groups]
amd = [
<<<<<<< HEAD
  "torch==2.7.1",
  "torchaudio==2.7.0",
  "torchvision==0.22.0",
=======
  "torch==2.8.0",
  "torchaudio==2.8.0",
  "torchvision",
>>>>>>> a40c1b81

  "gptqmodel; sys_platform == 'linux' and platform_machine == 'x86_64'",
  "pytorch-triton-rocm; sys_platform == 'linux' and platform_machine == 'x86_64'",

  "accelerate",
  "lm-eval[api,ifeval,math]>=0.4.9.1",
  "mteb",
  "optimum",
  "peft", # For LoRA adapter support
  "sentence-transformers",
  "timm",
  "torchmetrics",
  "qwen-vl-utils",
]

cpu = [
<<<<<<< HEAD
  "torch==2.7.1",
  "torchaudio==2.7.0",
  "torchvision==0.22.0",
=======
  "torch==2.8.0",
  "torchaudio==2.8.0",
  "torchvision",
>>>>>>> a40c1b81

  "accelerate",
  "lm-eval[api,ifeval,math]>=0.4.9.1",
  "mteb",
  "optimum",
  "peft", # For LoRA adapter support
  "sentence-transformers",
  "timm",
  "torchmetrics",
  "qwen-vl-utils",
]

nvidia = [
<<<<<<< HEAD
  "torch==2.7.1",
  "torchaudio==2.7.0",
  "torchvision==0.22.0",
=======
  "torch==2.8.0",
  "torchaudio==2.8.0",
  "torchvision",
>>>>>>> a40c1b81

  "gptqmodel; sys_platform == 'linux' and platform_machine == 'x86_64'",

  "accelerate",
  "lm-eval[api,ifeval,math]>=0.4.9.1",
  "mteb",
  "optimum",
  "peft", # For LoRA adapter support
  "sentence-transformers",
  "timm",
  "torchmetrics",
  "qwen-vl-utils",
]

[tool.uv]
default-groups = ["cpu"]
conflicts = [
  [
    { group = "amd" },
    { group = "cpu" },
    { group = "nvidia" },
  ],
]

environments = [
    "sys_platform == 'darwin'",
    "sys_platform == 'linux'",
]

[tool.uv.sources]
torch = [
  { url = "https://repo.radeon.com/rocm/manylinux/rocm-rel-7.0/torch-2.8.0%2Brocm7.0.0.git64359f59-cp312-cp312-linux_x86_64.whl" , group = "amd" },
  { index = "pytorch-cpu", group = "cpu" },
  { index = "pytorch-nvidia", group = "nvidia" },
]
torchvision = [
  { url = "https://repo.radeon.com/rocm/manylinux/rocm-rel-7.0/torchvision-0.23.0%2Brocm7.0.0.git824e8c87-cp312-cp312-linux_x86_64.whl" , group = "amd" },
  { index = "pytorch-cpu", group = "cpu" },
  { index = "pytorch-nvidia", group = "nvidia" },
]
torchaudio = [
  { url = "https://repo.radeon.com/rocm/manylinux/rocm-rel-7.0/torchaudio-2.8.0%2Brocm7.0.0.git6e1c7fe9-cp312-cp312-linux_x86_64.whl" , group = "amd" },
  { index = "pytorch-cpu", group = "cpu" },
  { index = "pytorch-nvidia", group = "nvidia" },
]
pytorch-triton-rocm = [
  { url = "https://repo.radeon.com/rocm/manylinux/rocm-rel-7.0/pytorch_triton_rocm-3.4.0%2Brocm7.0.0.gitf9e5bf54-cp312-cp312-linux_x86_64.whl" },
]
gptqmodel = [
  { url = "https://github.com/ModelCloud/GPTQModel/releases/download/v2.0.0/gptqmodel-2.0.0+cu126torch2.6-cp312-cp312-linux_x86_64.whl" },
]

[[tool.uv.index]]
name = "pytorch-amd"
url = "https://download.pytorch.org/whl/rocm6.3"
explicit = true

[[tool.uv.index]]
name = "pytorch-cpu"
url = "https://download.pytorch.org/whl/cpu"
explicit = true

[[tool.uv.index]]
name = "pytorch-nvidia"
url = "https://download.pytorch.org/whl/cu128"
explicit = true<|MERGE_RESOLUTION|>--- conflicted
+++ resolved
@@ -140,15 +140,9 @@
 
 [dependency-groups]
 amd = [
-<<<<<<< HEAD
-  "torch==2.7.1",
-  "torchaudio==2.7.0",
-  "torchvision==0.22.0",
-=======
   "torch==2.8.0",
   "torchaudio==2.8.0",
   "torchvision",
->>>>>>> a40c1b81
 
   "gptqmodel; sys_platform == 'linux' and platform_machine == 'x86_64'",
   "pytorch-triton-rocm; sys_platform == 'linux' and platform_machine == 'x86_64'",
@@ -165,15 +159,9 @@
 ]
 
 cpu = [
-<<<<<<< HEAD
-  "torch==2.7.1",
-  "torchaudio==2.7.0",
-  "torchvision==0.22.0",
-=======
   "torch==2.8.0",
   "torchaudio==2.8.0",
   "torchvision",
->>>>>>> a40c1b81
 
   "accelerate",
   "lm-eval[api,ifeval,math]>=0.4.9.1",
@@ -187,15 +175,9 @@
 ]
 
 nvidia = [
-<<<<<<< HEAD
-  "torch==2.7.1",
-  "torchaudio==2.7.0",
-  "torchvision==0.22.0",
-=======
   "torch==2.8.0",
   "torchaudio==2.8.0",
   "torchvision",
->>>>>>> a40c1b81
 
   "gptqmodel; sys_platform == 'linux' and platform_machine == 'x86_64'",
 
